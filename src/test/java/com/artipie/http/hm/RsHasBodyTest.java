/*
 * MIT License
 *
 * Copyright (c) 2020 Artipie
 *
 * Permission is hereby granted, free of charge, to any person obtaining a copy
 * of this software and associated documentation files (the "Software"), to deal
 * in the Software without restriction, including without limitation the rights
 * to use, copy, modify, merge, publish, distribute, sublicense, and/or sell
 * copies of the Software, and to permit persons to whom the Software is
 * furnished to do so, subject to the following conditions:
 *
 * The above copyright notice and this permission notice shall be included in all
 * copies or substantial portions of the Software.
 *
 * THE SOFTWARE IS PROVIDED "AS IS", WITHOUT WARRANTY OF ANY KIND, EXPRESS OR
 * IMPLIED, INCLUDING BUT NOT LIMITED TO THE WARRANTIES OF MERCHANTABILITY,
 * FITNESS FOR A PARTICULAR PURPOSE AND NONINFRINGEMENT. IN NO EVENT SHALL THE
 * AUTHORS OR COPYRIGHT HOLDERS BE LIABLE FOR ANY CLAIM, DAMAGES OR OTHER
 * LIABILITY, WHETHER IN AN ACTION OF CONTRACT, TORT OR OTHERWISE, ARISING FROM,
 * OUT OF OR IN CONNECTION WITH THE SOFTWARE OR THE USE OR OTHER DEALINGS IN THE
 * SOFTWARE.
 */
package com.artipie.http.hm;

import com.artipie.http.Response;
import com.artipie.http.rs.RsStatus;
import io.reactivex.Flowable;
import java.nio.ByteBuffer;
import java.util.Collections;
import org.hamcrest.MatcherAssert;
import org.hamcrest.core.IsEqual;
import org.junit.jupiter.api.Test;

/**
 * Tests for {@link RsHasBody}.
 *
 * @since 0.4
 */
class RsHasBodyTest {

    @Test
    void shouldMatchEqualBody() {
<<<<<<< HEAD
        final int code = 200;
        final Response response = connection -> connection.accept(
            code,
=======
        final Response response = connection -> connection.accept(
            RsStatus.OK,
>>>>>>> a0b61c7f
            Collections.emptyList(),
            Flowable.fromArray(
                ByteBuffer.wrap("he".getBytes()),
                ByteBuffer.wrap("ll".getBytes()),
                ByteBuffer.wrap("o".getBytes())
            )
        );
        MatcherAssert.assertThat(
            "Matcher is expected to match response with equal body",
            new RsHasBody("hello".getBytes()).matches(response),
            new IsEqual<>(true)
        );
    }

    @Test
    void shouldNotMatchNotEqualBody() {
        final Response response = connection -> connection.accept(
            RsStatus.OK,
            Collections.emptyList(),
            Flowable.fromArray(ByteBuffer.wrap("1".getBytes()))
        );
        MatcherAssert.assertThat(
            "Matcher is expected not to match response with not equal body",
            new RsHasBody("2".getBytes()).matches(response),
            new IsEqual<>(false)
        );
    }

}<|MERGE_RESOLUTION|>--- conflicted
+++ resolved
@@ -41,14 +41,8 @@
 
     @Test
     void shouldMatchEqualBody() {
-<<<<<<< HEAD
-        final int code = 200;
-        final Response response = connection -> connection.accept(
-            code,
-=======
         final Response response = connection -> connection.accept(
             RsStatus.OK,
->>>>>>> a0b61c7f
             Collections.emptyList(),
             Flowable.fromArray(
                 ByteBuffer.wrap("he".getBytes()),
