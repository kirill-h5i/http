<?xml version="1.0" encoding="UTF-8"?>
<!--
MIT License

Copyright (c) 2020 Artipie

Permission is hereby granted, free of charge, to any person obtaining a copy
of this software and associated documentation files (the "Software"), to deal
in the Software without restriction, including without limitation the rights
to use, copy, modify, merge, publish, distribute, sublicense, and/or sell
copies of the Software, and to permit persons to whom the Software is
furnished to do so, subject to the following conditions:

The above copyright notice and this permission notice shall be included in all
copies or substantial portions of the Software.

THE SOFTWARE IS PROVIDED "AS IS", WITHOUT WARRANTY OF ANY KIND, EXPRESS OR
IMPLIED, INCLUDING BUT NOT LIMITED TO THE WARRANTIES OF MERCHANTABILITY,
FITNESS FOR A PARTICULAR PURPOSE AND NONINFRINGEMENT. IN NO EVENT SHALL THE
AUTHORS OR COPYRIGHT HOLDERS BE LIABLE FOR ANY CLAIM, DAMAGES OR OTHER
LIABILITY, WHETHER IN AN ACTION OF CONTRACT, TORT OR OTHERWISE, ARISING FROM,
OUT OF OR IN CONNECTION WITH THE SOFTWARE OR THE USE OR OTHER DEALINGS IN THE
SOFTWARE.
-->
<project xmlns="http://maven.apache.org/POM/4.0.0" xmlns:xsi="http://www.w3.org/2001/XMLSchema-instance" xsi:schemaLocation="http://maven.apache.org/POM/4.0.0 http://maven.apache.org/xsd/maven-4.0.0.xsd">
  <modelVersion>4.0.0</modelVersion>
  <parent>
    <groupId>com.artipie</groupId>
    <artifactId>ppom</artifactId>
    <version>0.5.1</version>
  </parent>
  <artifactId>http</artifactId>
  <version>1.0-SNAPSHOT</version>
  <name>Artipie HTTP</name>
  <url>https://github.com/artipie/http</url>
  <description>HTTP layer of Artipie</description>
  <licenses>
    <license>
      <name>MIT License</name>
      <url>https://github.com/artipie/http/blob/master/LICENSE.txt</url>
    </license>
  </licenses>
  <developers>
    <developer>
      <name>Kirill Che.</name>
      <email>g4s8.public@gmail.com</email>
    </developer>
  </developers>
  <scm>
    <connection>scm:git:git://github.com/artipie/http.git</connection>
    <developerConnection>scm:git:ssh://github.com:artipie/http.git</developerConnection>
    <url>https://github.com/artipie/http/tree/master</url>
  </scm>
  <properties>
    <qulice.license>${project.basedir}/LICENSE.header</qulice.license>
  </properties>
  <dependencies>
    <dependency>
      <groupId>org.cactoos</groupId>
      <artifactId>cactoos</artifactId>
    </dependency>
    <dependency>
      <groupId>com.github.akarnokd</groupId>
      <artifactId>rxjava2-jdk8-interop</artifactId>
    </dependency>
    <dependency>
      <groupId>org.hamcrest</groupId>
      <artifactId>hamcrest</artifactId>
      <optional>true</optional>
    </dependency>
    <dependency>
      <groupId>org.apache.commons</groupId>
      <artifactId>commons-lang3</artifactId>
    </dependency>
    <dependency>
      <groupId>org.apache.commons</groupId>
      <artifactId>commons-collections4</artifactId>
    </dependency>
    <dependency>
      <groupId>javax.json</groupId>
      <artifactId>javax.json-api</artifactId>
      <scope>provided</scope>
    </dependency>
    <dependency>
      <groupId>com.artipie</groupId>
      <artifactId>asto</artifactId>
      <version>1.2.0</version>
    </dependency>
    <dependency>
      <groupId>org.apache.httpcomponents</groupId>
      <artifactId>httpclient</artifactId>
      <version>4.5.13</version>
    </dependency>
    <!-- Test only dependencies -->
    <dependency>
      <groupId>io.vertx</groupId>
      <artifactId>vertx-web-client</artifactId>
      <version>4.1.0</version>
      <scope>test</scope>
    </dependency>
    <dependency>
      <groupId>com.artipie</groupId>
      <artifactId>vertx-server</artifactId>
      <version>0.4</version>
      <scope>test</scope>
    </dependency>
    <dependency>
      <groupId>org.junit.jupiter</groupId>
      <artifactId>junit-jupiter-engine</artifactId>
      <scope>test</scope>
    </dependency>
    <dependency>
      <groupId>org.junit.jupiter</groupId>
      <artifactId>junit-jupiter-api</artifactId>
      <scope>test</scope>
    </dependency>
    <dependency>
      <groupId>org.slf4j</groupId>
      <artifactId>slf4j-simple</artifactId>
      <version>1.7.30</version>
      <scope>test</scope>
    </dependency>
    <dependency>
      <groupId>org.cqfn</groupId>
      <artifactId>rio</artifactId>
      <version>0.3</version>
    </dependency>
    <dependency>
      <groupId>org.junit.jupiter</groupId>
      <artifactId>junit-jupiter-params</artifactId>
      <version>${junit-platform.version}</version>
      <scope>test</scope>
    </dependency>
    <dependency>
      <groupId>org.llorllale</groupId>
      <artifactId>cactoos-matchers</artifactId>
      <version>0.18</version>
      <scope>test</scope>
    </dependency>
    <dependency>
      <groupId>org.glassfish</groupId>
      <artifactId>javax.json</artifactId>
      <version>${javax.json.version}</version>
      <scope>test</scope>
    </dependency>
    <!-- provided serlet deps for wrappers -->
    <dependency>
      <groupId>javax.servlet</groupId>
      <artifactId>javax.servlet-api</artifactId>
      <version>4.0.1</version>
      <scope>provided</scope>
    </dependency>
    <dependency>
      <groupId>org.eclipse.jetty</groupId>
      <artifactId>jetty-server</artifactId>
      <version>10.0.1</version>
      <scope>test</scope>
    </dependency>
    <dependency>
      <groupId>org.eclipse.jetty</groupId>
      <artifactId>jetty-servlet</artifactId>
      <version>10.0.0</version>
      <scope>test</scope>
    </dependency>
    <dependency>
      <groupId>wtf.g4s8</groupId>
      <artifactId>matchers-json</artifactId>
      <version>1.0.3</version>
      <scope>test</scope>
    </dependency>
    <dependency>
      <groupId>wtf.g4s8</groupId>
      <artifactId>mime</artifactId>
      <version>2.0.0</version>
    </dependency>
  </dependencies>
  <build>
    <plugins>
      <plugin>
        <groupId>org.jacoco</groupId>
        <artifactId>jacoco-maven-plugin</artifactId>
        <version>0.8.7</version>
        <configuration>
          <output>file</output>
        </configuration>
        <executions>
          <execution>
            <id>jacoco-initialize</id>
            <goals>
              <goal>prepare-agent</goal>
            </goals>
          </execution>
          <execution>
            <id>jacoco-check</id>
            <phase>test</phase>
            <goals>
              <goal>check</goal>
            </goals>
            <configuration>
              <rules>
                <rule>
                  <element>BUNDLE</element>
                  <!--
 @todo #144:30min Improve code coverage by writing unit-tests:
  each coverage counter should not be less than 75. Write unit-tests
  to achieve such coverage. After each iteration do not forget to
  correct coverage minimums and this todo to continue work.
-->
                  <limits>
                    <limit>
                      <counter>INSTRUCTION</counter>
                      <value>COVEREDRATIO</value>
                      <minimum>0.72</minimum>
                    </limit>
                    <limit>
                      <counter>LINE</counter>
                      <value>COVEREDRATIO</value>
                      <minimum>0.68</minimum>
                    </limit>
                    <limit>
                      <counter>BRANCH</counter>
                      <value>COVEREDRATIO</value>
                      <minimum>0.52</minimum>
                    </limit>
                    <limit>
                      <counter>COMPLEXITY</counter>
                      <value>COVEREDRATIO</value>
                      <minimum>0.61</minimum>
                    </limit>
                    <limit>
                      <counter>METHOD</counter>
                      <value>COVEREDRATIO</value>
                      <minimum>0.65</minimum>
                    </limit>
                    <limit>
                      <counter>CLASS</counter>
                      <value>MISSEDCOUNT</value>
<<<<<<< HEAD
                      <maximum>25</maximum>
=======
                      <maximum>26</maximum>
>>>>>>> 1492e716
                    </limit>
                  </limits>
                </rule>
              </rules>
            </configuration>
          </execution>
          <execution>
            <id>jacoco-site</id>
            <phase>verify</phase>
            <goals>
              <goal>report</goal>
            </goals>
          </execution>
        </executions>
      </plugin>
      <plugin>
        <artifactId>maven-failsafe-plugin</artifactId>
        <configuration>
          <parallel>none</parallel>
          <trimStackTrace>false</trimStackTrace>
        </configuration>
        <executions>
          <execution>
            <goals>
              <goal>integration-test</goal>
              <goal>verify</goal>
            </goals>
          </execution>
        </executions>
      </plugin>
    </plugins>
  </build>
  <profiles>
    <profile>
      <id>skip-itcases-old-jdk</id>
      <activation>
        <jdk>1.8</jdk>
      </activation>
      <build>
        <pluginManagement>
          <plugins>
            <plugin>
              <groupId>org.apache.maven.plugins</groupId>
              <artifactId>maven-compiler-plugin</artifactId>
              <configuration>
                <testExcludes>**/com/artipie/http/servlet/**</testExcludes>
              </configuration>
            </plugin>
          </plugins>
        </pluginManagement>
      </build>
    </profile>
  </profiles>
</project><|MERGE_RESOLUTION|>--- conflicted
+++ resolved
@@ -235,11 +235,7 @@
                     <limit>
                       <counter>CLASS</counter>
                       <value>MISSEDCOUNT</value>
-<<<<<<< HEAD
-                      <maximum>25</maximum>
-=======
                       <maximum>26</maximum>
->>>>>>> 1492e716
                     </limit>
                   </limits>
                 </rule>
