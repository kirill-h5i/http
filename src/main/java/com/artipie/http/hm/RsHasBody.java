--- conflicted
+++ resolved
@@ -103,13 +103,8 @@
         }
 
         @Override
-<<<<<<< HEAD
         public CompletionStage<Void> accept(
-            final int code,
-=======
-        public void accept(
             final RsStatus status,
->>>>>>> a0b61c7f
             final Iterable<Entry<String, String>> headers,
             final Publisher<ByteBuffer> body
         ) {
