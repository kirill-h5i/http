--- conflicted
+++ resolved
@@ -169,7 +169,7 @@
                     <limit>
                       <counter>LINE</counter>
                       <value>COVEREDRATIO</value>
-                      <minimum>0.75</minimum>
+                      <minimum>0.74</minimum>
                     </limit>
                     <limit>
                       <counter>BRANCH</counter>
@@ -189,11 +189,7 @@
                     <limit>
                       <counter>CLASS</counter>
                       <value>MISSEDCOUNT</value>
-<<<<<<< HEAD
-                      <maximum>16</maximum>
-=======
-                      <maximum>17</maximum>
->>>>>>> ca9399ab
+                      <maximum>18</maximum>
                     </limit>
                   </limits>
                 </rule>
