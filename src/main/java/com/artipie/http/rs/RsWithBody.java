--- conflicted
+++ resolved
@@ -26,17 +26,11 @@
 
 import com.artipie.http.Connection;
 import com.artipie.http.Response;
-import org.reactivestreams.Publisher;
 import io.reactivex.Flowable;
 import java.nio.ByteBuffer;
 import java.nio.charset.Charset;
 import java.util.Map.Entry;
-<<<<<<< HEAD
-=======
-import java.util.concurrent.Flow;
-import java.util.concurrent.Flow.Publisher;
-import wtf.g4s8.jflows.PubSingle;
->>>>>>> 5b912b68
+import org.reactivestreams.Publisher;
 
 /**
  * Response with body.
@@ -56,7 +50,7 @@
     /**
      * Body publisher.
      */
-    private final Flow.Publisher<ByteBuffer> body;
+    private final Publisher<ByteBuffer> body;
 
     /**
      * Decorates response with new text body.
@@ -91,14 +85,14 @@
      * @param buf Body buffer
      */
     public RsWithBody(final Response origin, final ByteBuffer buf) {
-        this(origin, new PubSingle<>(buf));
+        this(origin, Flowable.just(buf));
     }
 
     /**
      * Creates new response with body publisher.
      * @param body Publisher
      */
-    public RsWithBody(final Flow.Publisher<ByteBuffer> body) {
+    public RsWithBody(final Publisher<ByteBuffer> body) {
         this(Response.EMPTY, body);
     }
 
@@ -107,23 +101,14 @@
      * @param origin Response
      * @param body Publisher
      */
-    public RsWithBody(final Response origin, final Flow.Publisher<ByteBuffer> body) {
+    public RsWithBody(final Response origin, final Publisher<ByteBuffer> body) {
         this.origin = origin;
         this.body = body;
     }
 
     @Override
     public void send(final Connection con) {
-<<<<<<< HEAD
-        this.origin.send(
-            new RsWithBody.ConWithBody(
-                con,
-                Flowable.just(this.body)
-            )
-        );
-=======
         this.origin.send(new RsWithBody.ConWithBody(con, this.body));
->>>>>>> 5b912b68
     }
 
     /**
