/*
 * MIT License
 *
 * Copyright (c) 2020 Artipie
 *
 * Permission is hereby granted, free of charge, to any person obtaining a copy
 * of this software and associated documentation files (the "Software"), to deal
 * in the Software without restriction, including without limitation the rights
 * to use, copy, modify, merge, publish, distribute, sublicense, and/or sell
 * copies of the Software, and to permit persons to whom the Software is
 * furnished to do so, subject to the following conditions:
 *
 * The above copyright notice and this permission notice shall be included in all
 * copies or substantial portions of the Software.
 *
 * THE SOFTWARE IS PROVIDED "AS IS", WITHOUT WARRANTY OF ANY KIND, EXPRESS OR
 * IMPLIED, INCLUDING BUT NOT LIMITED TO THE WARRANTIES OF MERCHANTABILITY,
 * FITNESS FOR A PARTICULAR PURPOSE AND NONINFRINGEMENT. IN NO EVENT SHALL THE
 * AUTHORS OR COPYRIGHT HOLDERS BE LIABLE FOR ANY CLAIM, DAMAGES OR OTHER
 * LIABILITY, WHETHER IN AN ACTION OF CONTRACT, TORT OR OTHERWISE, ARISING FROM,
 * OUT OF OR IN CONNECTION WITH THE SOFTWARE OR THE USE OR OTHER DEALINGS IN THE
 * SOFTWARE.
 */

package com.artipie.http.rs;

import com.artipie.http.Connection;
import com.artipie.http.Response;
import io.reactivex.Flowable;
import java.nio.ByteBuffer;
import java.nio.charset.Charset;
import java.util.Map.Entry;
import java.util.concurrent.CompletionStage;
import org.reactivestreams.Publisher;

/**
 * Response with body.
 * @since 0.3
 * @todo #29:30min Create a unit test for this class
 *  and hamcrest matcher to verify response body (similar to RsHasStatus).
 *  The test should verify response body content created from byte buffer
 *  and from string with charset encoding.
 */
public final class RsWithBody implements Response {

    /**
     * Origin response.
     */
    private final Response origin;

    /**
     * Body publisher.
     */
    private final Publisher<ByteBuffer> body;

    /**
     * Decorates response with new text body.
     * @param origin Response to decorate
     * @param body Text body
     * @param charset Encoding
     */
    public RsWithBody(final Response origin, final String body, final Charset charset) {
        this(origin, ByteBuffer.wrap(body.getBytes(charset)));
    }

    /**
     * Creates new response with text body.
     * @param body Text body
     * @param charset Encoding
     */
    public RsWithBody(final String body, final Charset charset) {
        this(ByteBuffer.wrap(body.getBytes(charset)));
    }

    /**
     * Creates new response from byte buffer.
     * @param buf Buffer body
     */
    public RsWithBody(final ByteBuffer buf) {
        this(Response.EMPTY, buf);
    }

    /**
     * Decorates origin response body with byte buffer.
     * @param origin Response
     * @param buf Body buffer
     */
    public RsWithBody(final Response origin, final ByteBuffer buf) {
        this(origin, Flowable.just(buf));
    }

    /**
     * Creates new response with body publisher.
     * @param body Publisher
     */
    public RsWithBody(final Publisher<ByteBuffer> body) {
        this(Response.EMPTY, body);
    }

    /**
     * Decorates origin response body with publisher.
     * @param origin Response
     * @param body Publisher
     */
    public RsWithBody(final Response origin, final Publisher<ByteBuffer> body) {
        this.origin = origin;
        this.body = body;
    }

    @Override
    public CompletionStage<Void> send(final Connection con) {
        return this.origin.send(new RsWithBody.ConWithBody(con, this.body));
    }

    /**
     * Connection with body publisher.
     * @since 0.3
     */
    private static final class ConWithBody implements Connection {

        /**
         * Origin connection.
         */
        private final Connection origin;

        /**
         * Body publisher.
         */
        private final Publisher<ByteBuffer> body;

        /**
         * Ctor.
         * @param origin Connection
         * @param body Publisher
         */
        ConWithBody(final Connection origin, final Publisher<ByteBuffer> body) {
            this.origin = origin;
            this.body = body;
        }

        @Override
<<<<<<< HEAD
        public CompletionStage<Void> accept(
            final int code,
            final Iterable<Entry<String, String>> headers,
            final Publisher<ByteBuffer> none) {
            return this.origin.accept(code, headers, this.body);
=======
        public void accept(final RsStatus status, final Iterable<Entry<String, String>> headers,
            final Publisher<ByteBuffer> none) {
            this.origin.accept(status, headers, this.body);
>>>>>>> a0b61c7f
        }
    }
}<|MERGE_RESOLUTION|>--- conflicted
+++ resolved
@@ -139,17 +139,11 @@
         }
 
         @Override
-<<<<<<< HEAD
         public CompletionStage<Void> accept(
-            final int code,
+            final RsStatus status,
             final Iterable<Entry<String, String>> headers,
             final Publisher<ByteBuffer> none) {
-            return this.origin.accept(code, headers, this.body);
-=======
-        public void accept(final RsStatus status, final Iterable<Entry<String, String>> headers,
-            final Publisher<ByteBuffer> none) {
-            this.origin.accept(status, headers, this.body);
->>>>>>> a0b61c7f
+            return this.origin.accept(status, headers, this.body);
         }
     }
 }