<?xml version="1.0" encoding="UTF-8"?>
<!--
MIT License

Copyright (c) 2020 Artipie

Permission is hereby granted, free of charge, to any person obtaining a copy
of this software and associated documentation files (the "Software"), to deal
in the Software without restriction, including without limitation the rights
to use, copy, modify, merge, publish, distribute, sublicense, and/or sell
copies of the Software, and to permit persons to whom the Software is
furnished to do so, subject to the following conditions:

The above copyright notice and this permission notice shall be included in all
copies or substantial portions of the Software.

THE SOFTWARE IS PROVIDED "AS IS", WITHOUT WARRANTY OF ANY KIND, EXPRESS OR
IMPLIED, INCLUDING BUT NOT LIMITED TO THE WARRANTIES OF MERCHANTABILITY,
FITNESS FOR A PARTICULAR PURPOSE AND NONINFRINGEMENT. IN NO EVENT SHALL THE
AUTHORS OR COPYRIGHT HOLDERS BE LIABLE FOR ANY CLAIM, DAMAGES OR OTHER
LIABILITY, WHETHER IN AN ACTION OF CONTRACT, TORT OR OTHERWISE, ARISING FROM,
OUT OF OR IN CONNECTION WITH THE SOFTWARE OR THE USE OR OTHER DEALINGS IN THE
SOFTWARE.
-->
<project xmlns="http://maven.apache.org/POM/4.0.0" xmlns:xsi="http://www.w3.org/2001/XMLSchema-instance" xsi:schemaLocation="http://maven.apache.org/POM/4.0.0 http://maven.apache.org/xsd/maven-4.0.0.xsd">
  <modelVersion>4.0.0</modelVersion>
  <parent>
    <groupId>com.artipie</groupId>
    <artifactId>ppom</artifactId>
    <version>0.3</version>
  </parent>
  <artifactId>http</artifactId>
  <version>1.0-SNAPSHOT</version>
  <name>Artipie HTTP</name>
  <url>https://github.com/artipie/http</url>
  <dependencies>
    <dependency>
      <groupId>org.cactoos</groupId>
      <artifactId>cactoos</artifactId>
    </dependency>
    <dependency>
      <groupId>com.github.akarnokd</groupId>
      <artifactId>rxjava2-jdk8-interop</artifactId>
    </dependency>
    <dependency>
      <groupId>org.hamcrest</groupId>
      <artifactId>hamcrest</artifactId>
      <version>2.1</version>
    </dependency>
    <dependency>
<<<<<<< HEAD
      <groupId>org.reactivestreams</groupId>
      <artifactId>reactive-streams</artifactId>
      <version>1.0.3</version>
    </dependency>
    <dependency>
      <groupId>io.vertx</groupId>
      <artifactId>vertx-web-client</artifactId>
      <version>3.8.5</version>
    </dependency>
    <dependency>
      <groupId>com.artipie</groupId>
      <artifactId>vertx-server</artifactId>
      <version>0.1.2</version>
      <exclusions>
        <exclusion>
          <groupId>com.artipie</groupId>
          <artifactId>http</artifactId>
        </exclusion>
      </exclusions>
      <scope>test</scope>
    </dependency>
    <dependency>
      <groupId>org.junit.jupiter</groupId>
      <artifactId>junit-jupiter-engine</artifactId>
      <scope>test</scope>
    </dependency>
    <dependency>
      <groupId>org.junit.jupiter</groupId>
      <artifactId>junit-jupiter-api</artifactId>
      <scope>test</scope>
    </dependency>
    <dependency>
      <groupId>org.slf4j</groupId>
      <artifactId>slf4j-simple</artifactId>
      <version>1.7.30</version>
=======
      <groupId>org.apache.commons</groupId>
      <artifactId>commons-lang3</artifactId>
      <version>3.9</version>
    </dependency>
    <dependency>
      <groupId>org.apache.commons</groupId>
      <artifactId>commons-collections4</artifactId>
      <version>4.4</version>
    </dependency>
    <!-- Test only dependencies -->
    <dependency>
      <groupId>org.junit.jupiter</groupId>
      <artifactId>junit-jupiter-engine</artifactId>
      <scope>test</scope>
    </dependency>
    <dependency>
      <groupId>org.junit.jupiter</groupId>
      <artifactId>junit-jupiter-api</artifactId>
>>>>>>> cd48846a
      <scope>test</scope>
    </dependency>
    <dependency>
      <groupId>org.llorllale</groupId>
      <artifactId>cactoos-matchers</artifactId>
      <version>0.18</version>
      <scope>test</scope>
    </dependency>
    <dependency>
      <groupId>com.artipie</groupId>
      <artifactId>asto</artifactId>
      <version>0.15</version>
      <optional>true</optional>
    </dependency>
  </dependencies>
</project><|MERGE_RESOLUTION|>--- conflicted
+++ resolved
@@ -48,7 +48,17 @@
       <version>2.1</version>
     </dependency>
     <dependency>
-<<<<<<< HEAD
+      <groupId>org.apache.commons</groupId>
+      <artifactId>commons-lang3</artifactId>
+      <version>3.9</version>
+    </dependency>
+    <dependency>
+      <groupId>org.apache.commons</groupId>
+      <artifactId>commons-collections4</artifactId>
+      <version>4.4</version>
+    </dependency>
+    <!-- Test only dependencies -->
+    <dependency>
       <groupId>org.reactivestreams</groupId>
       <artifactId>reactive-streams</artifactId>
       <version>1.0.3</version>
@@ -84,26 +94,6 @@
       <groupId>org.slf4j</groupId>
       <artifactId>slf4j-simple</artifactId>
       <version>1.7.30</version>
-=======
-      <groupId>org.apache.commons</groupId>
-      <artifactId>commons-lang3</artifactId>
-      <version>3.9</version>
-    </dependency>
-    <dependency>
-      <groupId>org.apache.commons</groupId>
-      <artifactId>commons-collections4</artifactId>
-      <version>4.4</version>
-    </dependency>
-    <!-- Test only dependencies -->
-    <dependency>
-      <groupId>org.junit.jupiter</groupId>
-      <artifactId>junit-jupiter-engine</artifactId>
-      <scope>test</scope>
-    </dependency>
-    <dependency>
-      <groupId>org.junit.jupiter</groupId>
-      <artifactId>junit-jupiter-api</artifactId>
->>>>>>> cd48846a
       <scope>test</scope>
     </dependency>
     <dependency>
