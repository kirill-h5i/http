<?xml version="1.0" encoding="UTF-8"?>
<!--
MIT License

Copyright (c) 2020 Artipie

Permission is hereby granted, free of charge, to any person obtaining a copy
of this software and associated documentation files (the "Software"), to deal
in the Software without restriction, including without limitation the rights
to use, copy, modify, merge, publish, distribute, sublicense, and/or sell
copies of the Software, and to permit persons to whom the Software is
furnished to do so, subject to the following conditions:

The above copyright notice and this permission notice shall be included in all
copies or substantial portions of the Software.

THE SOFTWARE IS PROVIDED "AS IS", WITHOUT WARRANTY OF ANY KIND, EXPRESS OR
IMPLIED, INCLUDING BUT NOT LIMITED TO THE WARRANTIES OF MERCHANTABILITY,
FITNESS FOR A PARTICULAR PURPOSE AND NONINFRINGEMENT. IN NO EVENT SHALL THE
AUTHORS OR COPYRIGHT HOLDERS BE LIABLE FOR ANY CLAIM, DAMAGES OR OTHER
LIABILITY, WHETHER IN AN ACTION OF CONTRACT, TORT OR OTHERWISE, ARISING FROM,
OUT OF OR IN CONNECTION WITH THE SOFTWARE OR THE USE OR OTHER DEALINGS IN THE
SOFTWARE.
-->
<project xmlns="http://maven.apache.org/POM/4.0.0"
         xmlns:xsi="http://www.w3.org/2001/XMLSchema-instance"
         xsi:schemaLocation="http://maven.apache.org/POM/4.0.0 http://maven.apache.org/xsd/maven-4.0.0.xsd">
  <modelVersion>4.0.0</modelVersion>
  <parent>
    <groupId>com.artipie</groupId>
    <artifactId>ppom</artifactId>
    <version>0.3</version>
  </parent>
  <artifactId>http</artifactId>
  <version>1.0-SNAPSHOT</version>
  <name>Artipie HTTP</name>
  <url>https://github.com/artipie/http</url>
  <dependencies>
    <dependency>
      <groupId>org.takes</groupId>
      <artifactId>takes</artifactId>
      <version>1.19</version>
      <optional>true</optional>
    </dependency>
    <dependency>
      <groupId>org.cactoos</groupId>
      <artifactId>cactoos</artifactId>
    </dependency>
    <dependency>
      <groupId>com.github.akarnokd</groupId>
      <artifactId>rxjava2-jdk8-interop</artifactId>
    </dependency>
    <dependency>
      <groupId>org.hamcrest</groupId>
      <artifactId>hamcrest</artifactId>
      <version>2.1</version>
    </dependency>
    <dependency>
<<<<<<< HEAD
      <groupId>wtf.g4s8</groupId>
      <artifactId>jflows</artifactId>
      <version>0.1</version>
    </dependency>
    <dependency>
      <groupId>org.reactivestreams</groupId>
      <artifactId>reactive-streams</artifactId>
      <version>1.0.3</version>
    </dependency>
    <dependency>
      <groupId>io.vertx</groupId>
      <artifactId>vertx-web-client</artifactId>
      <version>3.8.5</version>
    </dependency>
    <dependency>
      <groupId>com.artipie</groupId>
      <artifactId>vertx-server</artifactId>
      <version>0.1.2</version>
      <exclusions>
        <exclusion>
          <groupId>com.artipie</groupId>
          <artifactId>http</artifactId>
        </exclusion>
      </exclusions>
=======
      <groupId>org.junit.jupiter</groupId>
      <artifactId>junit-jupiter-engine</artifactId>
>>>>>>> d03c8241
      <scope>test</scope>
    </dependency>
    <dependency>
      <groupId>org.junit.jupiter</groupId>
      <artifactId>junit-jupiter-engine</artifactId>
      <scope>test</scope>
    </dependency>
    <dependency>
      <groupId>org.junit.jupiter</groupId>
      <artifactId>junit-jupiter-api</artifactId>
      <scope>test</scope>
    </dependency>
    <dependency>
      <groupId>org.slf4j</groupId>
      <artifactId>slf4j-simple</artifactId>
      <version>1.7.30</version>
      <scope>test</scope>
    </dependency>
    <dependency>
      <groupId>org.llorllale</groupId>
      <artifactId>cactoos-matchers</artifactId>
      <version>0.18</version>
      <scope>test</scope>
    </dependency>
  </dependencies>
</project><|MERGE_RESOLUTION|>--- conflicted
+++ resolved
@@ -22,9 +22,7 @@
 OUT OF OR IN CONNECTION WITH THE SOFTWARE OR THE USE OR OTHER DEALINGS IN THE
 SOFTWARE.
 -->
-<project xmlns="http://maven.apache.org/POM/4.0.0"
-         xmlns:xsi="http://www.w3.org/2001/XMLSchema-instance"
-         xsi:schemaLocation="http://maven.apache.org/POM/4.0.0 http://maven.apache.org/xsd/maven-4.0.0.xsd">
+<project xmlns="http://maven.apache.org/POM/4.0.0" xmlns:xsi="http://www.w3.org/2001/XMLSchema-instance" xsi:schemaLocation="http://maven.apache.org/POM/4.0.0 http://maven.apache.org/xsd/maven-4.0.0.xsd">
   <modelVersion>4.0.0</modelVersion>
   <parent>
     <groupId>com.artipie</groupId>
@@ -56,12 +54,6 @@
       <version>2.1</version>
     </dependency>
     <dependency>
-<<<<<<< HEAD
-      <groupId>wtf.g4s8</groupId>
-      <artifactId>jflows</artifactId>
-      <version>0.1</version>
-    </dependency>
-    <dependency>
       <groupId>org.reactivestreams</groupId>
       <artifactId>reactive-streams</artifactId>
       <version>1.0.3</version>
@@ -81,10 +73,6 @@
           <artifactId>http</artifactId>
         </exclusion>
       </exclusions>
-=======
-      <groupId>org.junit.jupiter</groupId>
-      <artifactId>junit-jupiter-engine</artifactId>
->>>>>>> d03c8241
       <scope>test</scope>
     </dependency>
     <dependency>
