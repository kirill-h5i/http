--- conflicted
+++ resolved
@@ -42,13 +42,8 @@
      * @param body The http response body.
      * @return Completion stage for accepting HTTP response.
      */
-<<<<<<< HEAD
     CompletionStage<Void> accept(
-        int code,
-=======
-    void accept(
         RsStatus status,
->>>>>>> a0b61c7f
         Iterable<Map.Entry<String, String>> headers,
         Publisher<ByteBuffer> body);
 }